--- conflicted
+++ resolved
@@ -69,32 +69,7 @@
 }
 
 int main(int argc, char** argv) {
-<<<<<<< HEAD
-    cout << "Hello, Metavese!" << endl;
-    NerfRender* render = new NerfRender();
-    string config_path = "./configs/nerf/base.json";
-    // string config_path = "/home/jiangwei/New/instant-ngp/data/nerf/fox/base.msgpack";
-    render -> reload_network_from_file(config_path);   // Init Model
-    // render -> generate_density_grid(); // generate densiy grid if we do not load it.
-    Camera cam={1920, 1920, 0, 0};
-    Eigen::Matrix<float, 4, 4> pos;
-    pos << 1, 0 , 0, 0, 
-	   0, 1 , 0, 0,
-	   0, 0 , 1, 0,
-	   0, 0 , 0, 1;
-    Eigen::Vector2i resolution (1920, 1080);
-    render -> render_frame(cam, pos, resolution);
-     
-    // GPU memory reading and write
-    tcnn::GPUMemory<float> mom(5); // length is equal to 5.
-    std::vector<float> mom_h; // length is equal to 5.
-    mom_h.resize(5,0);
-    mom.copy_from_host(mom_h);
-    cout << "Second Value of GPUMemory<float> : " << mom_h[1] << endl;
-    add_one<<<1,5>>> (mom.data(), 5); // error operation : mom.data()[1] += 1; device variable should be operated in __device__ function !!!
-    mom.copy_to_host(mom_h);
-    cout << "Second Value of GPUMemory<float> (changed!) : " << mom_h[1] << endl;
-=======
+
   cout << "Hello, Metavese!" << endl;
   NerfRender* render = new NerfRender();
   string config_path = "./configs/nerf/base.json";
@@ -126,7 +101,6 @@
   // mom.copy_to_host(mom_h);
   // cout << "Second Value of GPUMemory<float> (changed!) : " << mom_h[1] <<
   // endl;
->>>>>>> 3d6bd6b6
 
   // // GPU Matrix reading and write
   // tcnn::GPUMatrixDynamic<float> matrix(5,5);
