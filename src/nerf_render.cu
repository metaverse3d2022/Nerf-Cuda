--- conflicted
+++ resolved
@@ -288,11 +288,7 @@
   int step = 0;          // the current march step
   int i = 0;             // the flag to index old and new rays
   while (step < max_steps) {
-<<<<<<< HEAD
-    // std::cout << "step " << step << std::endl;
-=======
     std::cout << "marching step: " << step << std::endl;
->>>>>>> 3d6bd6b6
     if (step == 0) {
       // init rays at first step
       init_step0<<<div_round_up(num_alive, N_THREAD), N_THREAD>>>(
@@ -337,27 +333,16 @@
     xyzs.initialize_constant(0);
     dirs.initialize_constant(0);
     deltas.initialize_constant(0);
-<<<<<<< HEAD
-    // std::cout << "march rays" << std::endl;
-=======
-
     // march rays
     std::cout << "march rays" << std::endl;
->>>>>>> 3d6bd6b6
     kernel_march_rays<<<div_round_up(num_alive, N_THREAD), N_THREAD>>>(
         num_alive, num_step, rays_alive.view(), rays_t.view(), rays_o.view(),
         rays_d.view(), m_bound, m_dg_threshould_l, m_dg_cascade, m_dg_h,
         m_density_grid.data(), mean_density, nears.view(), fars.view(),
         xyzs.view(), dirs.view(), deltas.view(), perturb, i);
-<<<<<<< HEAD
-
-    // std::cout << "march rays done!" << std::endl;
-    // Forward through the network
-=======
     std::cout << "march rays done!" << std::endl;
 
     // volume density
->>>>>>> 3d6bd6b6
     tcnn::GPUMatrixDynamic<float> sigmas(1, step_x_alive, tcnn::RM);
     // emitted color
     tcnn::GPUMatrixDynamic<float> rgbs(step_x_alive, 3, tcnn::RM);
@@ -373,14 +358,6 @@
                                 N_THREAD>>>(
         xyzs.transposed().view(), dirs.transposed().view(),
         network_input.view(), step_x_alive, xyzs.cols(), dirs.cols());
-<<<<<<< HEAD
-    // std::cout << "inference" << std::endl;
-    m_nerf_network->inference_mixed_precision_impl(
-        m_inference_stream, network_input, network_output);
-    // std::cout << "inference done" << std::endl;
-    // decompose
-=======
-
     std::cout << "inference" << std::endl;
     // forward through the network
     m_nerf_network->inference_mixed_precision_impl(
@@ -388,7 +365,6 @@
     std::cout << "inference done" << std::endl;
 
     // decompose network output
->>>>>>> 3d6bd6b6
     decompose_network_in_and_out<<<div_round_up(step_x_alive, N_THREAD),
                                    N_THREAD>>>(
         sigmas.view(), rgbs.view(), network_output.view(), step_x_alive,
@@ -397,12 +373,8 @@
     matrix_multiply_1x1n<<<div_round_up(step_x_alive, N_THREAD), N_THREAD>>>(
         density_scale, step_x_alive, sigmas.view());
 
-<<<<<<< HEAD
-    // std::cout << "composite rays" << std::endl;
-=======
     std::cout << "composite rays" << std::endl;
     // composite rays
->>>>>>> 3d6bd6b6
     kernel_composite_rays<<<div_round_up(num_alive, N_THREAD), N_THREAD>>>(
         num_alive, num_step, rays_alive.view(), rays_t.view(), sigmas.view(),
         rgbs.view(), deltas.view(), weight_sum.view(), depth.view(),
